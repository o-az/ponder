--- conflicted
+++ resolved
@@ -4,13 +4,7 @@
 import { setupEventStore, setupUserStore } from "@/_test/setup";
 import { publicClient } from "@/_test/utils";
 import type { HandlerFunctions } from "@/build/handlers";
-<<<<<<< HEAD
-import { encodeLogFilterKey } from "@/config/logFilterKey";
-import type { LogEventMetadata } from "@/config/logFilters";
-=======
-import { schemaHeader } from "@/build/schema";
-import { LogEventMetadata } from "@/config/abi";
->>>>>>> 54bbd92d
+import type { LogEventMetadata } from "@/config/abi";
 import { EventAggregatorService } from "@/event-aggregator/service";
 import { column, createSchema, table } from "@/schema/schema";
 
